import yaml
import torch
from pathlib import Path
from ultralytics import YOLO
import os
import sys
import argparse
import json
from datetime import datetime
import time
import threading
# 强制添加命令行参数确保任务类型为检测
if '--task' not in sys.argv:
    sys.argv.extend(['--task', 'detect'])
sys.path.append(str(Path(__file__).resolve().parents[1]))
from utils.environment import get_device_and_adjust_config

# 创建一个线程锁，用于安全地写入进度文件
progress_lock = threading.Lock()

# 获取进度文件路径
def get_progress_file_path():
    current_dir = Path(__file__).parent
    progress_dir = current_dir / 'progress'
    progress_dir.mkdir(exist_ok=True)
    return progress_dir / 'train_progress.json'

# 加载训练进度
def load_progress(progress_file):
    default_progress = {
        'last_epoch': 0,
        'model_path': None,
        'stats': {'epochs_completed': 0, 'time': 0}
    }
    if progress_file.exists() and progress_file.stat().st_size > 0:
        try:
            with open(progress_file, 'r', encoding='utf-8') as f:
                data = json.load(f)
                return data
        except (json.JSONDecodeError, IOError) as e:
            print(f"进度文件读取失败，使用默认值: {e}")
    return default_progress

# 保存训练进度
def save_progress(progress_file, epoch, model_path, stats):
    progress_data = {
        'last_epoch': epoch,
        'model_path': str(model_path),
        'stats': stats
    }
    try:
        with progress_lock:
            with open(progress_file, 'w', encoding='utf-8') as f:
                json.dump(progress_data, f, ensure_ascii=False, indent=2)
        print(f"进度已保存: 第 {epoch} 个 epoch 完成")
    except IOError as e:
        print(f"进度文件写入失败: {e}")

# 1. 加载YAML配置文件
def load_config(config_path):
    config_path = Path(config_path)
    with open(config_path, 'r', encoding='utf-8') as f:
        config = yaml.safe_load(f)
    return config

# 2. 准备数据集路径
def prepare_data_paths(config):
    base_path = Path(config['path'])
    
    # 创建标签目录并复制标签文件
    for split in ['train', 'val']:
        # 原始图片目录
        img_dir = base_path / split / 'images'
        # 创建YOLO期望的标签目录
        label_dir = base_path / split / 'labels'
        label_dir.mkdir(exist_ok=True)
        
        # 复制标签文件
        for screen_folder in img_dir.iterdir():
            if screen_folder.is_dir():
                # 目标标签文件夹
                target_label_folder = label_dir / screen_folder.name
                target_label_folder.mkdir(exist_ok=True)
                
                # 复制标签文件
                for img_file in screen_folder.glob('*.*'):
                    if img_file.suffix in ['.jpg', '.png']:
                        label_file = img_file.with_suffix('.txt')
                        if label_file.exists():
                            import shutil
                            shutil.copy2(label_file, target_label_folder / label_file.name)
    
    # 设置训练集和验证集路径
    train_path = base_path / 'train' / 'images'
    val_path = base_path / 'val' / 'images'
    
    print(f"最终训练集路径: {train_path}")
    print(f"最终验证集路径: {val_path}")
    
    # 验证路径是否存在
    if not train_path.exists() or not val_path.exists():
        raise FileNotFoundError(f"数据集路径不存在: {train_path} 或 {val_path}")
    
    return train_path, val_path

# 主训练函数
def main():
    # 定义一个在退出前强制保存进度的函数
    def final_save(epoch, model_path, stats):
        progress_file = get_progress_file_path()
        save_progress(progress_file, epoch, model_path, stats)
        print(f"在退出前，强制保存了第 {epoch} 个 epoch 的进度")

    # 加载配置
    config_path = Path(__file__).parent.parent / 'configs' / 'yolov11_seg.yaml'
    config = load_config(config_path)
    # 动态计算数据集路径
    # 从train2.py位置计算项目根目录
    project_root = Path(__file__).resolve().parents[3]  # 向上三级到Yolo_metric_alarm
    data_path = project_root / 'Data' / 'raw'
    config['path'] = str(data_path)
    # 计算base_path并保存为变量（关键修改）
    base_path = Path(config['path'])

    # 断点续训相关
    progress_file = get_progress_file_path()
    progress = load_progress(progress_file)
    last_epoch = progress['last_epoch']
    resume_model_path = progress['model_path']

    # 询问用户是否继续上次训练
    if last_epoch > 0 and resume_model_path and Path(resume_model_path).exists():
        import tkinter as tk
        from tkinter import messagebox
        root = tk.Tk()
        root.withdraw()
        user_choice = messagebox.askyesno(
            title="发现未完成的训练",
            message=f"检测到存在未完成的训练进度（已完成 {last_epoch} 个 epoch）。\n\n是否要继续上次的训练？\n\n- 选择【是】将从第 {last_epoch + 1} 个 epoch 继续。\n- 选择【否】将开始一个全新的训练，并清空旧进度。"
        )
        if user_choice:
            print(f"继续上次训练，从第 {last_epoch + 1} 个 epoch 开始")
            config['resume'] = True
            config['model_path'] = resume_model_path
            config['start_epoch'] = last_epoch + 1
        else:
            print("用户选择开始新训练，清空旧进度...")
            save_progress(progress_file, 0, None, {'epochs_completed': 0, 'time': 0})
            last_epoch = 0
            resume_model_path = None
    else:
        print("未检测到可继续的训练进度，开始新训练")
    
    # 根据硬件调整配置
    device, config = get_device_and_adjust_config(config)
    
    # 准备数据集路径
    train_path, val_path = prepare_data_paths(config)
    config['train'] = train_path
    config['val'] = val_path
    
    # 解析命令行参数
    parser = argparse.ArgumentParser()
    parser.add_argument('--task', type=str, default='detect', help='任务类型')
    args = parser.parse_args()
    
    # 在模型加载代码前强制设置任务类型
    args.task = 'detect'
    
    # 加载模型
    model_path = Path(config['model_path']) / config['weights']
    # 显式指定检测任务类型加载模型
    model = YOLO(str(model_path), task='detect')
    # 调整训练参数以支持断点续训
    train_args = {
        'task': args.task,
        'data': config_path,
        'epochs': config['epochs'],
        'batch': config['batch'],
        'imgsz': config['imgsz'],
        'device': device.type,
        'project': 'yolo_seg_alarm',
        'name': 'train2_results',
        'exist_ok': True
    }

    # 如果是续训，设置相关参数
    if config.get('resume', False) and resume_model_path:
        train_args['resume'] = True
        train_args['epochs'] = config['epochs']  # 总epochs保持不变
        # 加载最近的模型
        model = YOLO(resume_model_path, task='detect')
        print(f"已加载模型: {resume_model_path}")

    # 记录训练开始时间
    train_start_time = time.time()
    total_epochs = config['epochs']
    stats = {'epochs_completed': last_epoch, 'time': 0}

    try:
        # 训练模型
        results = model.train(**train_args)

        # 训练完成后更新统计
        stats['epochs_completed'] = total_epochs
        stats['time'] = time.time() - train_start_time
        final_save(total_epochs, 'yolo_seg_alarm_train2.pt', stats)

    except KeyboardInterrupt:
        print("\n检测到用户中断 (Ctrl+C)，正在保存当前进度...")
        # 尝试获取当前训练的epoch数
        current_epoch = last_epoch + 1  # 假设至少完成了一个新epoch
        # 保存中断时的模型
        temp_model_path = 'interrupted_model.pt'
        model.save(temp_model_path)
        stats['epochs_completed'] = current_epoch
        stats['time'] = time.time() - train_start_time
        final_save(current_epoch, temp_model_path, stats)
        print("进度已保存，程序即将退出。")
    except Exception as e:
<<<<<<< HEAD
        error_msg = str(e)
        print(f"发生意外错误: {error_msg}")
        
        # 特别处理数据解析错误
        if 'tokenizing data' in error_msg.lower() or 'expected' in error_msg.lower() and 'fields' in error_msg.lower():
            print("\n错误分析: 这看起来是一个数据解析错误，可能是标签文件格式不正确或路径问题。")
            print("建议检查数据集目录下的标签文件格式和路径是否正确。")
            print(f"错误详情: {error_msg}")
        
=======
        print(f"发生意外错误: {e}")
>>>>>>> 5b6269ea
        # 尝试保存进度
        current_epoch = last_epoch
        if 'model' in locals():
            temp_model_path = 'error_model.pt'
            model.save(temp_model_path)
            final_save(current_epoch, temp_model_path, stats)
        else:
            final_save(current_epoch, None, stats)
    
    # 保存训练后的模型
    model.save('yolo_seg_alarm_train2.pt')
    print("训练完成，模型已保存")

    # 训练完成后删除进度文件或重置进度
    progress_file = get_progress_file_path()
    if progress_file.exists():
        save_progress(progress_file, 0, None, {'epochs_completed': 0, 'time': 0})
        print("训练完全完成，已重置进度文件")

    # 训练完成后删除进度文件或重置进度
    progress_file = get_progress_file_path()
    if progress_file.exists():
        save_progress(progress_file, 0, None, {'epochs_completed': 0, 'time': 0})
        print("训练完全完成，已重置进度文件")

if __name__ == '__main__':
    main()<|MERGE_RESOLUTION|>--- conflicted
+++ resolved
@@ -9,11 +9,27 @@
 from datetime import datetime
 import time
 import threading
+from tqdm import tqdm
+import logging
 # 强制添加命令行参数确保任务类型为检测
 if '--task' not in sys.argv:
     sys.argv.extend(['--task', 'detect'])
 sys.path.append(str(Path(__file__).resolve().parents[1]))
 from utils.environment import get_device_and_adjust_config
+
+# 配置日志
+log_dir = Path(__file__).parent.parent / 'logs'
+log_dir.mkdir(exist_ok=True)
+log_file_path = log_dir / f"train_{datetime.now().strftime('%Y%m%d_%H%M%S')}.log"
+
+logging.basicConfig(
+    level=logging.INFO,
+    format='%(asctime)s - %(levelname)s - %(message)s',
+    handlers=[
+        logging.FileHandler(log_file_path, encoding='utf-8'),
+        logging.StreamHandler()
+    ]
+)
 
 # 创建一个线程锁，用于安全地写入进度文件
 progress_lock = threading.Lock()
@@ -30,31 +46,42 @@
     default_progress = {
         'last_epoch': 0,
         'model_path': None,
-        'stats': {'epochs_completed': 0, 'time': 0}
+        'stats': {
+            'epochs_completed': 0,
+            'time': 0,
+            'best_metrics': {}
+        }
     }
     if progress_file.exists() and progress_file.stat().st_size > 0:
         try:
             with open(progress_file, 'r', encoding='utf-8') as f:
                 data = json.load(f)
+                # 确保数据结构完整
+                if 'stats' not in data:
+                    data['stats'] = default_progress['stats']
+                else:
+                    for key in default_progress['stats']:
+                        if key not in data['stats']:
+                            data['stats'][key] = default_progress['stats'][key]
                 return data
         except (json.JSONDecodeError, IOError) as e:
-            print(f"进度文件读取失败，使用默认值: {e}")
+            logging.warning(f"进度文件读取失败，使用默认值: {e}")
     return default_progress
 
 # 保存训练进度
 def save_progress(progress_file, epoch, model_path, stats):
     progress_data = {
         'last_epoch': epoch,
-        'model_path': str(model_path),
+        'model_path': str(model_path) if model_path else None,
         'stats': stats
     }
     try:
         with progress_lock:
             with open(progress_file, 'w', encoding='utf-8') as f:
                 json.dump(progress_data, f, ensure_ascii=False, indent=2)
-        print(f"进度已保存: 第 {epoch} 个 epoch 完成")
+        logging.info(f"进度已保存: 第 {epoch} 个 epoch 完成")
     except IOError as e:
-        print(f"进度文件写入失败: {e}")
+        logging.error(f"进度文件写入失败: {e}")
 
 # 1. 加载YAML配置文件
 def load_config(config_path):
@@ -103,13 +130,37 @@
     
     return train_path, val_path
 
+# 保存模型并更新进度
+def save_model_and_progress(model, epoch, total_epochs, start_time, stats):
+    # 保存当前模型
+    model_path = f"intermediate_model_epoch_{epoch}.pt"
+    model.save(model_path)
+    logging.info(f"已保存中间模型: {model_path}")
+    
+    # 更新统计信息
+    stats['epochs_completed'] = epoch
+    stats['time'] = time.time() - start_time
+    
+    # 尝试获取最佳指标
+    try:
+        if hasattr(model, 'best') and model.best:
+            stats['best_metrics'] = model.best.tojson()
+    except Exception as e:
+        logging.warning(f"无法获取最佳指标: {e}")
+    
+    # 保存进度
+    progress_file = get_progress_file_path()
+    save_progress(progress_file, epoch, model_path, stats)
+    
+    return model_path
+
 # 主训练函数
 def main():
     # 定义一个在退出前强制保存进度的函数
     def final_save(epoch, model_path, stats):
         progress_file = get_progress_file_path()
         save_progress(progress_file, epoch, model_path, stats)
-        print(f"在退出前，强制保存了第 {epoch} 个 epoch 的进度")
+        logging.info(f"在退出前，强制保存了第 {epoch} 个 epoch 的进度")
 
     # 加载配置
     config_path = Path(__file__).parent.parent / 'configs' / 'yolov11_seg.yaml'
@@ -127,6 +178,7 @@
     progress = load_progress(progress_file)
     last_epoch = progress['last_epoch']
     resume_model_path = progress['model_path']
+    historical_stats = progress['stats']
 
     # 询问用户是否继续上次训练
     if last_epoch > 0 and resume_model_path and Path(resume_model_path).exists():
@@ -139,17 +191,18 @@
             message=f"检测到存在未完成的训练进度（已完成 {last_epoch} 个 epoch）。\n\n是否要继续上次的训练？\n\n- 选择【是】将从第 {last_epoch + 1} 个 epoch 继续。\n- 选择【否】将开始一个全新的训练，并清空旧进度。"
         )
         if user_choice:
-            print(f"继续上次训练，从第 {last_epoch + 1} 个 epoch 开始")
+            logging.info(f"继续上次训练，从第 {last_epoch + 1} 个 epoch 开始")
             config['resume'] = True
             config['model_path'] = resume_model_path
             config['start_epoch'] = last_epoch + 1
         else:
-            print("用户选择开始新训练，清空旧进度...")
-            save_progress(progress_file, 0, None, {'epochs_completed': 0, 'time': 0})
+            logging.info("用户选择开始新训练，清空旧进度...")
+            save_progress(progress_file, 0, None, {'epochs_completed': 0, 'time': 0, 'best_metrics': {}})
             last_epoch = 0
             resume_model_path = None
+            historical_stats = {'epochs_completed': 0, 'time': 0, 'best_metrics': {}}
     else:
-        print("未检测到可继续的训练进度，开始新训练")
+        logging.info("未检测到可继续的训练进度，开始新训练")
     
     # 根据硬件调整配置
     device, config = get_device_and_adjust_config(config)
@@ -162,6 +215,7 @@
     # 解析命令行参数
     parser = argparse.ArgumentParser()
     parser.add_argument('--task', type=str, default='detect', help='任务类型')
+    parser.add_argument('--save_interval', type=int, default=5, help='每隔多少个epoch保存一次进度')
     args = parser.parse_args()
     
     # 在模型加载代码前强制设置任务类型
@@ -190,71 +244,99 @@
         train_args['epochs'] = config['epochs']  # 总epochs保持不变
         # 加载最近的模型
         model = YOLO(resume_model_path, task='detect')
-        print(f"已加载模型: {resume_model_path}")
+        logging.info(f"已加载模型: {resume_model_path}")
 
     # 记录训练开始时间
     train_start_time = time.time()
     total_epochs = config['epochs']
-    stats = {'epochs_completed': last_epoch, 'time': 0}
+    stats = {
+        'epochs_completed': last_epoch,
+        'time': historical_stats['time'],
+        'best_metrics': historical_stats['best_metrics']
+    }
 
     try:
-        # 训练模型
-        results = model.train(**train_args)
+        # 训练模型 - 自定义训练循环以支持更好的断点续训
+        if config.get('resume', False) and resume_model_path:
+            # 续训模式
+            current_epoch = last_epoch + 1
+        else:
+            # 新训练模式
+            current_epoch = 1
+            # 保存初始模型状态
+            initial_model_path = 'initial_model.pt'
+            model.save(initial_model_path)
+            save_progress(progress_file, 0, initial_model_path, stats)
+
+        # 创建进度条
+        progress_bar = tqdm(range(current_epoch, total_epochs + 1),
+                            initial=current_epoch - 1,
+                            total=total_epochs,
+                            desc="训练进度",
+                            unit="epoch")
+
+        # 自定义训练循环
+        for epoch in progress_bar:
+            # 训练一个epoch
+            epoch_start_time = time.time()
+            results = model.train(
+                **train_args,
+                epochs=epoch,
+                start_epoch=epoch
+            )
+            epoch_end_time = time.time()
+            logging.info(f"第 {epoch} 个 epoch 训练完成，耗时: {epoch_end_time - epoch_start_time:.2f}秒")
+
+            # 定期保存进度和模型
+            if epoch % args.save_interval == 0 or epoch == total_epochs:
+                save_model_and_progress(model, epoch, total_epochs, train_start_time, stats)
+
+            # 更新进度条信息
+            progress_bar.set_postfix({
+                '已完成': f'{epoch}/{total_epochs}',
+                '耗时': f'{time.time() - train_start_time:.2f}秒'
+            })
 
         # 训练完成后更新统计
         stats['epochs_completed'] = total_epochs
         stats['time'] = time.time() - train_start_time
-        final_save(total_epochs, 'yolo_seg_alarm_train2.pt', stats)
+        final_model_path = 'yolo_seg_alarm_train2.pt'
+        model.save(final_model_path)
+        final_save(total_epochs, final_model_path, stats)
+        logging.info("训练完成，模型已保存")
 
     except KeyboardInterrupt:
-        print("\n检测到用户中断 (Ctrl+C)，正在保存当前进度...")
+        logging.warning("\n检测到用户中断 (Ctrl+C)，正在保存当前进度...")
         # 尝试获取当前训练的epoch数
         current_epoch = last_epoch + 1  # 假设至少完成了一个新epoch
         # 保存中断时的模型
-        temp_model_path = 'interrupted_model.pt'
-        model.save(temp_model_path)
-        stats['epochs_completed'] = current_epoch
-        stats['time'] = time.time() - train_start_time
-        final_save(current_epoch, temp_model_path, stats)
-        print("进度已保存，程序即将退出。")
+        temp_model_path = save_model_and_progress(model, current_epoch, total_epochs, train_start_time, stats)
+        logging.info("进度已保存，程序即将退出。")
     except Exception as e:
-<<<<<<< HEAD
         error_msg = str(e)
-        print(f"发生意外错误: {error_msg}")
+        logging.error(f"发生意外错误: {error_msg}")
         
         # 特别处理数据解析错误
         if 'tokenizing data' in error_msg.lower() or 'expected' in error_msg.lower() and 'fields' in error_msg.lower():
-            print("\n错误分析: 这看起来是一个数据解析错误，可能是标签文件格式不正确或路径问题。")
-            print("建议检查数据集目录下的标签文件格式和路径是否正确。")
-            print(f"错误详情: {error_msg}")
+            logging.error("\n错误分析: 这看起来是一个数据解析错误，可能是标签文件格式不正确或路径问题。")
+            logging.error("建议检查数据集目录下的标签文件格式和路径是否正确。")
+            logging.error(f"错误详情: {error_msg}")
         
-=======
-        print(f"发生意外错误: {e}")
->>>>>>> 5b6269ea
         # 尝试保存进度
         current_epoch = last_epoch
         if 'model' in locals():
-            temp_model_path = 'error_model.pt'
+            temp_model_path = f"error_model_epoch_{current_epoch}.pt"
             model.save(temp_model_path)
             final_save(current_epoch, temp_model_path, stats)
         else:
             final_save(current_epoch, None, stats)
     
-    # 保存训练后的模型
-    model.save('yolo_seg_alarm_train2.pt')
-    print("训练完成，模型已保存")
-
-    # 训练完成后删除进度文件或重置进度
-    progress_file = get_progress_file_path()
-    if progress_file.exists():
-        save_progress(progress_file, 0, None, {'epochs_completed': 0, 'time': 0})
-        print("训练完全完成，已重置进度文件")
-
-    # 训练完成后删除进度文件或重置进度
-    progress_file = get_progress_file_path()
-    if progress_file.exists():
-        save_progress(progress_file, 0, None, {'epochs_completed': 0, 'time': 0})
-        print("训练完全完成，已重置进度文件")
+    # 训练完成后重置进度文件
+    if 'stats' in locals() and stats.get('epochs_completed') == total_epochs:
+        progress_file = get_progress_file_path()
+        if progress_file.exists():
+            save_progress(progress_file, 0, None, {'epochs_completed': 0, 'time': 0, 'best_metrics': {}})
+            logging.info("训练完全完成，已重置进度文件")
 
 if __name__ == '__main__':
     main()